module github.com/daotl/go-ds-leveldb

go 1.12

require (
	github.com/daotl/go-datastore v0.4.7
	github.com/syndtr/goleveldb v1.0.0
<<<<<<< HEAD
)
=======
)

go 1.15
>>>>>>> 631a50ec
<|MERGE_RESOLUTION|>--- conflicted
+++ resolved
@@ -1,14 +1,8 @@
 module github.com/daotl/go-ds-leveldb
 
-go 1.12
+go 1.15
 
 require (
 	github.com/daotl/go-datastore v0.4.7
 	github.com/syndtr/goleveldb v1.0.0
-<<<<<<< HEAD
-)
-=======
-)
-
-go 1.15
->>>>>>> 631a50ec
+)